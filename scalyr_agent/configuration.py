# Copyright 2014 Scalyr Inc.
#
# Licensed under the Apache License, Version 2.0 (the "License");
# you may not use this file except in compliance with the License.
# You may obtain a copy of the License at
#
#   http://www.apache.org/licenses/LICENSE-2.0
#
# Unless required by applicable law or agreed to in writing, software
# distributed under the License is distributed on an "AS IS" BASIS,
# WITHOUT WARRANTIES OR CONDITIONS OF ANY KIND, either express or implied.
# See the License for the specific language governing permissions and
# limitations under the License.
# ------------------------------------------------------------------------
#
#
# author: Steven Czerwinski <czerwin@scalyr.com>
#
# author: Steven Czerwinski <czerwin@scalyr.com>

__author__ = 'czerwin@scalyr.com'

import os
import re
import socket
import time

import scalyr_agent.util as scalyr_util

from scalyr_agent.json_lib import JsonObject, JsonArray
from scalyr_agent.json_lib import JsonConversionException, JsonMissingFieldException
from scalyr_agent.util import JsonReadFileException

from __scalyr__ import get_install_root


class Configuration(object):
    """Encapsulates the results of a single read of the configuration file.

    An instance of this object can be used to read and validate the configuration file.  It supports
    reading the main contents of the configuration, as well as configuration fragments in the 'configs.d'
    directory.  It handles merging the contents of the configuration files together and filling in any default
    values for fields not set.  You can also use the equivalent method to determine if two instances of this
    object have the same configuration content.

    You may also use environment variable substitution in any string value in the configuration file.  You just
    need to define the ``import_vars`` configuration field to be a list of variable names to import from the
    shell and then use the $VAR_NAME in any string field.

    This also handles reporting status information about the configuration state, including what time it was
    read and what error (if any) was raised.
    """
    def __init__(self, file_path, default_paths):
        self.__file_path = os.path.abspath(file_path)
        # Paths for additional configuration files that were read (from the config directory).
        self.__additional_paths = []
        # The JsonObject holding the contents of the configuration file, along with any default
        # values filled in.
        self.__config = None
        # The number of seconds past epoch when the file was read.
        self.__read_time = None
        # The exception, if any, that was raised when the state was read.  This will be a BadConfiguration exception.
        self.__last_error = None
        # The log configuration objects from the configuration file.  This does not include logs required by
        # the monitors.
        self.__log_configs = []
        # The monitor configuration objects from the configuration file.  This does not include monitors that
        # are created by default by the platform.
        self.__monitor_configs = []

        # The DefaultPaths object that specifies the default paths for things like the data and log directory
        # based on platform.
        self.__default_paths = default_paths

        # Used to implement variable substitution in configuration file values.  This maps the variable name
        # to the value to use in its place.
        self.__substitutions = {}

        # FIX THESE:
        # Add documentation, verify, etc.
        self.max_retry_time = 15 * 60
        self.max_allowed_checkpoint_age = 15 * 60
        self.max_new_log_detection_time = 1 * 60

    def parse(self):
        self.__read_time = time.time()

        try:
            try:
                # First read the file.  This makes sure it exists and can be parsed.
                self.__config = scalyr_util.read_file_as_json(self.__file_path)

                # What implicit entries do we need to add?  metric monitor, agent.log, and then logs from all monitors.
            except JsonReadFileException, e:
                raise BadConfiguration(str(e), None, 'fileParseError')

            # Import any requested variables from the shell and use them for substitutions.
            self.__import_shell_variables()
            self.__perform_substitutions()

            self.__verify_main_config_and_apply_defaults(self.__config, self.__file_path)
            self.__verify_logs_and_monitors_configs_and_apply_defaults(self.__config, self.__file_path)

            # Now, look for any additional configuration in the config fragment directory.
            for fp in self.__list_files(self.config_directory):
                self.__additional_paths.append(fp)
                content = scalyr_util.read_file_as_json(fp)
                for k in content.keys():
                    if k not in ('logs', 'monitors', 'server_attributes'):
                        self.__last_error = BadConfiguration(
                            'Configuration fragment file "%s" contains an invalid key "%s".  The config files in the '
                            'configuration directory can only contain "logs", "monitors", and "server_attributes" '
                            'entries.' % (fp, k), k, 'badFragmentKey')
                        raise self.__last_error

                self.__verify_logs_and_monitors_configs_and_apply_defaults(content, fp)

                self.__add_elements_from_array('logs', content, self.__config)
                self.__add_elements_from_array('monitors', content, self.__config)
                self.__merge_server_attributes(fp, content, self.__config)

            # Add in 'serverHost' to server_attributes if it is not set.  We must do this after merging any
            # server attributes from the config fragments.
            if 'serverHost' not in self.server_attributes:
                self.__config['server_attributes']['serverHost'] = socket.gethostname()

            # Add in implicit entry to collect the log generated by this agent.
            agent_log = None
            if self.implicit_agent_log_collection:
                config = JsonObject(path='agent.log')
                self.__verify_log_entry_and_set_defaults(config, description='implicit rule')
                agent_log = config

            self.__log_configs = list(self.__config.get_json_array('logs'))
            if agent_log is not None:
                self.__log_configs.append(agent_log)

            self.__monitor_configs = list(self.__config.get_json_array('monitors'))

        except BadConfiguration, e:
            self.__last_error = e
            raise e

    def parse_log_config(self, log_config, default_parser=None, context_description='uncategorized log entry'):
        """Parses a given configuration stanza for a log file and returns the complete config with all the
        default values filled in.

        This is useful for parsing a log configuration entry that was not originally included in the configuration
        but whose contents still must be verified.  For example, a log configuration entry from a monitor.

        @param log_config: The configuration entry for the log.
        @param default_parser: If the configuration entry does not have a ``parser`` entry, set this as the default.
        @param context_description: The context of where this entry came from, used when creating an error message
            for the user.

        @type log_config: dict|JsonObject
        @type default_parser: str
        @type context_description: str

        @return: The full configuration for the log.
        @rtype: JsonObject
        """
        if type(log_config) is dict:
            log_config = JsonObject(content=log_config)

        log_config = log_config.copy()

        if default_parser is not None:
            self.__verify_or_set_optional_string(log_config, 'parser', default_parser, context_description)
        self.__verify_log_entry_and_set_defaults(log_config, description=context_description)

        return log_config

    def parse_monitor_config(self, monitor_config, context_description='uncategorized monitor entry'):
        """Parses a given monitor configuration entry and returns the complete config with all default values
        filled in.

        This is useful for parsing a monitor configuration entry that was not originally included in the
        configuration but whose contents still must be verified.  For example, a default monitor supplied by the
        platform.

        @param monitor_config: The configuration entry for the monitor.
        @param context_description: The context of where this entry came from, used when creating an error message
            for the user.

        @type monitor_config: dict|JsonObject
        @type context_description: str

        @return: The full configuration for the monitor.
        @rtype: JsonObject
        """
        if type(monitor_config) is dict:
            monitor_config = JsonObject(content=monitor_config)

        monitor_config = monitor_config.copy()

        self.__verify_monitor_entry_and_set_defaults(monitor_config, context_description=context_description)

        return monitor_config

    @property
    def read_time(self):
        """Returns the time this configuration file was read."""
        return self.__read_time

    @property
    def file_path(self):
        """Returns the time this path of the file that was read for the configuration."""
        return self.__file_path

    @property
    def additional_file_paths(self):
        """Returns a list of the paths for the additional files from the configuration directory that were read."""
        return self.__additional_paths

    @property
    def last_error(self):
        """Returns the error seen (if any) while processing the configuration."""
        return self.__last_error

    @property
    def log_configs(self):
        """Returns the list of configuration entries for all the logs specified in the configuration file.

        Note, this does not include logs required by monitors.  It is only logs explicitly listed in the configuration
        file and possible the agent log as well.

        @rtype list<JsonObject>"""
        return self.__log_configs

    @property
    def monitor_configs(self):
        """Returns the list of configuration entries for all monitores specified in the configuration file.

        Note, this does not include default monitors for the platform.  It is only monitors explicitly listed in the
        configuration file.

        @rtype list<JsonObject>"""
        return self.__monitor_configs

    @property
    def agent_data_path(self):
        """Returns the configuration value for 'agent_data_path'."""
        return self.__get_config().get_string('agent_data_path')

    @property
    def agent_log_path(self):
        """Returns the configuration value for 'agent_log_path'."""
        return self.__get_config().get_string('agent_log_path')

    @property
    def additional_monitor_module_paths(self):
        """Returns the configuration value for 'additional_monitor_module_paths'."""
        return self.__get_config().get_string('additional_monitor_module_paths')

    @property
    def api_key(self):
        """Returns the configuration value for 'api_key'."""
        return self.__get_config().get_string('api_key')

    @property
    def scalyr_server(self):
        """Returns the configuration value for 'scalyr_server'."""
        return self.__get_config().get_string('scalyr_server')

    @property
    def server_attributes(self):
        """Returns the configuration value for 'server_attributes'."""
        return self.__get_config().get_json_object('server_attributes')

    @property
    def implicit_agent_log_collection(self):
        """Returns the configuration value for 'implicit_agent_log_collection'."""
        return self.__get_config().get_bool('implicit_agent_log_collection')

    @property
    def implicit_metric_monitor(self):
        """Returns the configuration value for 'implicit_metric_monitor'."""
        return self.__get_config().get_bool('implicit_metric_monitor')

    @property
    def implicit_agent_process_metrics_monitor(self):
        """Returns the configuration value for 'implicit_agent_process_metrics_monitor'."""
        return self.__get_config().get_bool('implicit_agent_process_metrics_monitor')

    @property
    def use_unsafe_debugging(self):
        """Returns the configuration value for 'unsafe_debugging'.

        Note, this should be used with extreme care.  It allows arbitrary commands to be executed by any local
        user on the system as the user running the agent."""
        return self.__get_config().get_bool('use_unsafe_debugging')

    @property
    def config_directory(self):
        """Returns the configuration value for 'config_directory', resolved to full path if necessary."""
        config_directory = self.__get_config().get_string('config_directory')

        # The configuration directory's path is relative to the the directory this configuration
        # file is stored in.
        return self.__resolve_absolute_path(config_directory, self.__get_parent_directory(self.__file_path))

    @property
    def max_allowed_request_size(self):
        """Returns the configuration value for 'max_allowed_request_size'."""
        return self.__get_config().get_int('max_allowed_request_size')

    @property
    def min_allowed_request_size(self):
        """Returns the configuration value for 'min_allowed_request_size'."""
        return self.__get_config().get_int('min_allowed_request_size')

    @property
    def min_request_spacing_interval(self):
        """Returns the configuration value for 'min_request_spacing_interval'."""
        return self.__get_config().get_float('min_request_spacing_interval')

    @property
    def max_request_spacing_interval(self):
        """Returns the configuration value for 'max_request_spacing_interval'."""
        return self.__get_config().get_float('max_request_spacing_interval')

    @property
    def max_error_request_spacing_interval(self):
        """Returns the configuration value for 'max_error_request_spacing_interval'."""
        return self.__get_config().get_float('max_error_request_spacing_interval')

    @property
    def low_water_bytes_sent(self):
        """Returns the configuration value for 'low_water_bytes_sent'."""
        return self.__get_config().get_int('low_water_bytes_sent')

    @property
    def low_water_request_spacing_adjustment(self):
        """Returns the configuration value for 'low_water_request_spacing_adjustment'."""
        return self.__get_config().get_float('low_water_request_spacing_adjustment')

    @property
    def high_water_bytes_sent(self):
        """Returns the configuration value for 'high_water_bytes_sent'."""
        return self.__get_config().get_int('high_water_bytes_sent')

    @property
    def high_water_request_spacing_adjustment(self):
        """Returns the configuration value for 'high_water_request_spacing_adjustment'."""
        return self.__get_config().get_float('high_water_request_spacing_adjustment')

    @property
    def failure_request_spacing_adjustment(self):
        """Returns the configuration value for 'failure_request_spacing_adjustment'."""
        return self.__get_config().get_float('failure_request_spacing_adjustment')

    @property
    def request_too_large_adjustment(self):
        """Returns the configuration value for 'request_too_large_adjustment'."""
        return self.__get_config().get_float('request_too_large_adjustment')

    @property
    def request_deadline(self):
        """Returns the configuration value for 'request_deadline'."""
        return self.__get_config().get_float('request_deadline')

    @property
    def debug_level(self):
        """Returns the configuration value for 'debug_level'."""
        return self.__get_config().get_int('debug_level')

    @property
    def ca_cert_path(self):
        """Returns the configuration value for 'ca_cert_path'."""
        return self.__get_config().get_string('ca_cert_path')

    @property
    def global_monitor_sample_interval(self):
        """Returns the configuration value for 'global_monitor_sample_interval'."""
        return self.__get_config().get_float('global_monitor_sample_interval')

    @property
    def close_old_files_duration_in_seconds(self):
        """Returns the configuration value for 'close_old_files_duration_in_seconds'."""
        return self.__get_config().get_int('close_old_files_duration_in_seconds')

    @property
    def max_line_size(self):
        """Returns the configuration value for 'max_line_size'."""
        return self.__get_config().get_int('max_line_size')

    @property
    def line_completion_wait_time(self):
        """Returns the configuration value for 'line_completion_wait_time'."""
        return self.__get_config().get_float('line_completion_wait_time')

    @property
    def max_log_offset_size(self):
        """Returns the configuration value for 'max_log_offset_size'."""
        return self.__get_config().get_int('max_log_offset_size')

    @property
<<<<<<< HEAD
    def max_existing_log_offset_size(self):
        """Returns the configuration value for 'max_existing_log_offset_size'."""
        return self.__get_config().get_int('max_existing_log_offset_size')
=======
    def max_sequence_number(self):
        """Returns the maximum sequence number"""
        return self.__get_config().get_int('max_sequence_number')
>>>>>>> 9b68703d

    @property
    def read_page_size(self):
        """Returns the configuration value for 'read_page_size'."""
        return self.__get_config().get_int('read_page_size')

    @property
    def log_deletion_delay(self):
        """Returns the configuration value for 'log_deletion_delay'."""
        return self.__get_config().get_float('log_deletion_delay')

    @property
    def copy_staleness_threshold(self):
        """Returns the configuration value for 'copy_staleness_threshold'."""
        return self.__get_config().get_float('copy_staleness_threshold')

    @property
    def debug_init(self):
        """Returns the configuration value for 'debug_init'."""
        return self.__get_config().get_bool('debug_init')

    @property
    def verify_server_certificate(self):
        """Returns the configuration value for 'verify_server_certificate'."""
        return self.__get_config().get_bool('verify_server_certificate')

    def equivalent(self, other, exclude_debug_level=False):
        """Returns true if other contains the same configuration information as this object.

        This is different than an '_eq_' method because this comparison ignores some of the fields
        such as what times the files were read at.  Also, it compares the final results of the configuration,
        after defaults have been applied.

        @param exclude_debug_level: If True, will also ignore the values for 'debug_level' when doing comparison.
        """
        if self.__last_error != other.__last_error:
            return False

        original_debug_level = None
        try:
            # If we are ignoring debug level, then we do a little hack here where we just put the value for
            # this config into other's config.. and then just put the original value back after we've done the
            # comparison.
            if exclude_debug_level:
                original_debug_level = other.__config.get('debug_level')
                other.__config.put('debug_level', self.__config.get('debug_level'))

            if self.__config != other.__config:
                return False
            return True
        finally:
            if original_debug_level is not None:
                other.__config.put('debug_level', original_debug_level)

    @staticmethod
    def default_ca_cert_path():
        """Returns the default configuration file path for the agent."""
        # TODO:  Support more platforms.
        return Configuration.__resolve_to_install_location('certs', 'ca_certs.crt')

    @staticmethod
    def __resolve_to_install_location(*paths):
        """Returns the absolute path created by joining the specified intermediate paths to
        the install location for this package.

        @param paths: The file components of the desired path. There can be multiple, starting with the outer directory
            first and finishing with the last file.
        """
        result = get_install_root()
        for path in paths:
            result = os.path.join(result, path)
        return result

    def __get_parent_directory(self, file_path):
        """Returns the directory containing the specified file.

        @param file_path: The absolute file path.

        @return: The absolute path for the parent directory."""
        return os.path.dirname(file_path)

    def __resolve_absolute_path(self, file_path, working_directory):
        """Returns the full path for the specified file.

        If the specified file path is relative, then working_directory is used to resolve the relative path.
        This function does not do any existence checks on either file_path or working_directory.

        @param file_path: The path of the file.
        @param working_directory: The directory to use to resolve relative file paths.

        @return: The absolute path for the specified file.
        """
        if os.path.isabs(file_path):
            return file_path

        return os.path.join(working_directory, file_path)

    def __list_files(self, directory_path):
        """Returns a list of the files ending in .json for the specified directory.

        This only returns files in the directory.  Also, if the directory does not exist
        or cannot be read, an empty list is returned.

        @param directory_path: The path of the directory.

        @return: If the directory exists and can be read, the list of files ending in .json (not directories).
        """
        result = []
        if not os.path.isdir(directory_path):
            return result
        if not os.access(directory_path, os.R_OK):
            return result

        for f in sorted(os.listdir(directory_path)):
            if f.endswith('.json'):
                full_path = os.path.join(directory_path, f)
                if os.path.isfile(full_path):
                    result.append(full_path)
        return result

    def __add_elements_from_array(self, field, source_json, destination_json):
        """Appends any elements in the JsonArray in source_json to destination_json.

        @param field: The name of the field containing the JsonArray.
        @param source_json: The JsonObject containing the JsonArray from which to retrieve elements.
        @param destination_json: The JsonObject to which the elements should be added (in the JsonArray named field.
        """
        destination_array = destination_json.get_json_array(field)
        for element in source_json.get_json_array(field):
            destination_array.add(element)

    def __verify_main_config_and_apply_defaults(self, config, file_path):
        """Verifies the contents of the configuration object and updates missing fields with defaults.

        This will verify and possibly update all the fields in the configuration file except for
        the 'logs' and 'monitors' json arrays.  If any of the fields do not meet their type requirement,
        an exception will be raised.  If any of the fields are not present, then config will be updated with
        the appropriate default value.

        @param config: The main JsonObject configuration object.
        @param file_path: The file that was read to retrieve the config object. This is used in error reporting.
    """
        description = 'configuration file "%s"' % file_path
        if not 'api_key' in config:
            raise BadConfiguration('The configuration file "%s" is missing the required field "api_key" that '
                                   'sets the authentication key to use when writing logs to Scalyr.  Please update '
                                   'file with a Write Logs key from https://www.scalyr.com/keys' % file_path,
                                   'api_key', 'missingApiKey')
        self.__verify_required_string(config, 'api_key', description)
        if config.get_string('api_key') == '':
            raise BadConfiguration('The configuration file "%s" contains an empty string for the required field '
                                   '"api_key" that sets the authentication key to use when writing logs to Scalyr. '
                                   'Please update file with a Write Logs key from https://www.scalyr.com/keys' %
                                   file_path, 'api_key', 'emptyApiKey')

        self.__verify_or_set_optional_attributes(config, 'server_attributes', description)
        self.__verify_or_set_optional_string(config, 'agent_log_path', self.__default_paths.agent_log_path,
                                             description)
        self.__verify_or_set_optional_string(config, 'agent_data_path',  self.__default_paths.agent_data_path,
                                             description)
        self.__verify_or_set_optional_string(config, 'additional_monitor_module_paths', '', description)
        self.__verify_or_set_optional_string(config, 'scalyr_server', 'https://agent.scalyr.com', description)
        self.__verify_or_set_optional_string(config, 'config_directory', 'agent.d', description)
        self.__verify_or_set_optional_bool(config, 'implicit_agent_log_collection', True, description)
        self.__verify_or_set_optional_bool(config, 'implicit_metric_monitor', True, description)
        self.__verify_or_set_optional_bool(config, 'implicit_agent_process_metrics_monitor', True, description)

        self.__verify_or_set_optional_bool(config, 'use_unsafe_debugging', False, description)

        self.__verify_or_set_optional_float(config, 'global_monitor_sample_interval', 30.0, description)
        self.__verify_or_set_optional_int(config, 'close_old_files_duration_in_seconds', 60*60*1, description)

        self.__verify_or_set_optional_int(config, 'max_allowed_request_size', 1*1024*1024, description)
        self.__verify_or_set_optional_int(config, 'min_allowed_request_size', 100*1024, description)
        self.__verify_or_set_optional_float(config, 'min_request_spacing_interval', 1.0, description)
        self.__verify_or_set_optional_float(config, 'max_request_spacing_interval', 5.0, description)
        self.__verify_or_set_optional_float(config, 'max_error_request_spacing_interval', 30.0, description)

        self.__verify_or_set_optional_int(config, 'low_water_bytes_sent', 20*1024, description)
        self.__verify_or_set_optional_float(config, 'low_water_request_spacing_adjustment', 1.5, description)

        self.__verify_or_set_optional_int(config, 'high_water_bytes_sent', 100*1024, description)
        self.__verify_or_set_optional_float(config, 'high_water_request_spacing_adjustment', 0.6, description)

        self.__verify_or_set_optional_float(config, 'failure_request_spacing_adjustment', 1.5, description)
        self.__verify_or_set_optional_float(config, 'request_too_large_adjustment', 0.5, description)

        # These parameters are used in log_processing.py to govern how logs are copied.

        # The maximum allowed size for a line when reading from a log file.
        # We do not strictly enforce this -- some lines returned by LogFileIterator may be
        # longer than this due to some edge cases.
        self.__verify_or_set_optional_int(config, 'max_line_size', 3400, description)

        # The number of seconds we are willing to wait when encountering a log line at the end of a log file that does
        # not currently end in a new line (referred to as a partial line).  It could be that the full line just hasn't
        # made it all the way to disk yet.  After this time though, we will just return the bytes as a line
        self.__verify_or_set_optional_float(config, 'line_completion_wait_time', 5 * 60, description)

        # The maximum negative offset relative to the end of a previously unseen log the log file
        # iterator is allowed to become.  If bytes are not being read quickly enough, then
        # the iterator will automatically advance so that it is no more than this length
        # to the end of the file.  This is essentially the maximum bytes a new log file
        # is allowed to be caught up when used in copying logs to Scalyr.
        self.__verify_or_set_optional_int(config, 'max_log_offset_size', 5 * 1024 * 1024, description)

<<<<<<< HEAD
        # The maximum negative offset relative to the end of an existing log the log file
        # iterator is allowed to become.  If bytes are not being read quickly enough, then
        # the iterator will automatically advance so that it is no more than this length
        # to the end of the file.  This is essentially the maximum bytes an existing log file
        # is allowed to be caught up when used in copying logs to Scalyr.
        self.__verify_or_set_optional_int(config, 'max_existing_log_offset_size', 100 * 1024 * 1024, description)
=======
        # The maximum sequence number for a given sequence
        # The sequence number is typically the total number of bytes read from a given file
        # (across restarts and log rotations), and it resets to zero (and begins a new sequence)
        # for each file once the current sequence_number exceeds this value
        # defaults to 1 TB
        self.__verify_or_set_optional_int( config, 'max_sequence_number', 1024**4, description )
>>>>>>> 9b68703d

        # The number of bytes to read from a file at a time into the buffer.  This must
        # always be greater than the MAX_LINE_SIZE
        self.__verify_or_set_optional_int(config, 'read_page_size', 64 * 1024, description)

        # The minimum time we wait for a log file to reappear on a file system after it has been removed before
        # we consider it deleted.
        self.__verify_or_set_optional_float(config, 'log_deletion_delay', 10 * 60, description)

        # If we have noticed that new bytes have appeared in a file but we do not read them before this threshold
        # is exceeded, then we consider those bytes to be stale and just skip to reading from the end to get the
        # freshest bytes.
        self.__verify_or_set_optional_float(config, 'copy_staleness_threshold', 15 * 60, description)

        self.__verify_or_set_optional_bool(config, 'debug_init', False, description)

        self.__verify_or_set_optional_int(config, 'debug_level', 0, description)
        debug_level = config.get_int('debug_level')
        if debug_level < 0 or debug_level > 5:
            raise BadConfiguration('The debug level must be between 0 and 5 inclusive', 'debug_level', 'badDebugLevel')
        self.__verify_or_set_optional_float(config, 'request_deadline', 60.0, description)

        self.__verify_or_set_optional_string(config, 'ca_cert_path', Configuration.default_ca_cert_path(),
                                             description)
        self.__verify_or_set_optional_bool(config, 'verify_server_certificate', True, description)

    def __verify_logs_and_monitors_configs_and_apply_defaults(self, config, file_path):
        """Verifies the contents of the 'logs' and 'monitors' fields and updates missing fields with defaults.

        This will verify and possible update the json arrays holding the 'logs' and 'monitor's configuration.
        If any of the fields in those arrays or their contained elements do not meet their type requirement,
        an exception will be raised.  If any of the fields are not present, then config will be updated with
        the appropriate default values.

        @param config: The main JsonObject configuration object.
        @param file_path: The file that was read to retrieve the config object. This is used in error reporting.
    """
        description = 'in configuration file "%s"' % file_path
        self.__verify_or_set_optional_array(config, 'logs', description)
        self.__verify_or_set_optional_array(config, 'monitors', description)

        i = 0
        for log_entry in config.get_json_array('logs'):
            self.__verify_log_entry_and_set_defaults(log_entry, config_file_path=file_path, entry_index=i)
            i += 1

        i = 0
        for monitor_entry in config.get_json_array('monitors'):
            self.__verify_monitor_entry_and_set_defaults(monitor_entry, file_path=file_path, entry_index=i)
            i += 1

    def __verify_log_entry_and_set_defaults(self, log_entry, description=None, config_file_path=None, entry_index=None):
        """Verifies that the configuration for the specified log meets all the required criteria and sets any defaults.

        Raises an exception if it does not.

        @param log_entry: The JsonObject holding the configuration for a log.
        @param description: A human-readable description of where the log entry came from to use in error messages. If
            none is given, then both file_path and entry_index must be set.
        @param config_file_path: The path for the file from where the configuration was read. Used to generate the
            description if none was given.
        @param entry_index: The index of the entry in the 'logs' json array. Used to generate the description if none
            was given.
        """
        # Verify it has a path entry that is a string.
        no_description_given = description is None
        if no_description_given:
            description = 'the entry with index=%i in the "logs" array in configuration file "%s"' % (entry_index,
                                                                                                      config_file_path)
        self.__verify_required_string(log_entry, 'path', description)
        # Make sure the path is absolute.
        path = log_entry.get_string('path')
        if not os.path.isabs(path):
            log_entry.put('path', os.path.join(self.agent_log_path, path))

        if no_description_given:
            description = 'the entry for "%s" in the "logs" array in configuration file "%s"' % (path, config_file_path)

        # If a parser was specified, make sure it is a string.
        if 'parser' in log_entry:
            self.__verify_or_set_optional_string(log_entry, 'parser', 'ignored', description)

        self.__verify_or_set_optional_attributes(log_entry, 'attributes', description)

        self.__verify_or_set_optional_array( log_entry, 'lineGroupers', description )

        # Verify that if it has a sampling_rules array, then it is an array of json objects.
        self.__verify_or_set_optional_array(log_entry, 'sampling_rules', description)
        i = 0
        for element in log_entry.get_json_array('sampling_rules'):
            element_description = 'the entry with index=%i in the "sampling_rules" array in ' % i
            element_description += description
            self.__verify_required_regexp(element, 'match_expression', element_description)
            self.__verify_required_percentage(element, 'sampling_rate', element_description)
            i += 1

        # Verify that if it has a redaction_rules array, then it is an array of json objects.
        self.__verify_or_set_optional_array(log_entry, 'redaction_rules', description)
        i = 0
        for element in log_entry.get_json_array('redaction_rules'):
            element_description = 'the entry with index=%i in the "redaction_rules" array in ' % i
            element_description += description

            self.__verify_required_regexp(element, 'match_expression', element_description)
            self.__verify_or_set_optional_string(element, 'replacement', '', element_description)
            i += 1

        # We support the parser definition being at the top-level of the log config object, but we really need to
        # put it in the attributes.
        if 'parser' in log_entry:
            # noinspection PyTypeChecker
            log_entry['attributes']['parser'] = log_entry['parser']

    def __verify_monitor_entry_and_set_defaults(self, monitor_entry, context_description=None,
                                                file_path=None, entry_index=None):
        """Verifies that the config for the specified monitor meets all the required criteria and sets any defaults.

        Raises an exception if it does not.

        @param monitor_entry: The JsonObject holding the configuration for a monitor.
        @param file_path: The path for the file from where the configuration was read. Used to report errors to user.
        @param entry_index: The index of the entry in the 'monitors' json array. Used to report errors to user.
        """
        # Verify that it has a module name
        if context_description is None:
            description = 'the entry with index=%i in the "monitors" array in configuration file "%s"' % (entry_index,
                                                                                                          file_path)
        else:
            description = context_description

        self.__verify_required_string(monitor_entry, 'module', description)

        module_name = monitor_entry.get_string('module')

        if context_description is None:
            description = 'the entry for module "%s" in the "monitors" array in configuration file "%s"' % (module_name,
                                                                                                            file_path)
        else:
            description = context_description

        # Verify that if it has a log_name field, it is a string.
        self.__verify_or_set_optional_string(monitor_entry, 'log_path', module_name + '.log', description)

    def __merge_server_attributes(self, fragment_file_path, config_fragment, config):
        """Merges the contents of the server attribute read from a configuration fragment to the main config object.

        @param fragment_file_path: The path of the file from which the fragment was read. Used for error messages.
        @param config_fragment: The JsonObject in the fragment file containing the 'server_attributes' field.
        @param config: The main config object also containing a server_attributes field. The contents of the one from
            config_fragment will be merged into this one.
        """
        self.__verify_or_set_optional_attributes(config_fragment, 'server_attributes',
                                                 'the configuration fragment at "%s"' % fragment_file_path)
        source = config_fragment['server_attributes']
        destination = config['server_attributes']
        for k in source:
            destination[k] = source[k]

    def __verify_required_string(self, config_object, field, config_description):
        """Verifies that config_object has the required field and it can be converted to a string.

        Raises an exception otherwise.

        @param config_object: The JsonObject containing the configuration information.
        @param field: The name of the field to check in config_object.
        @param config_description: A description of where the configuration object was sourced from to be used in the
            error reporting to the user.
        """
        try:
            config_object.get_string(field)
        except JsonConversionException:
            raise BadConfiguration('The field "%s" is not a string.  Error is in %s' % (field, config_description),
                                   field, 'notString')
        except JsonMissingFieldException:
            raise BadConfiguration('The required field "%s" is missing.  Error is in %s' % (field, config_description),
                                   field, 'missingRequired')

    def __verify_or_set_optional_string(self, config_object, field, default_value, config_description):
        """Verifies that the specified field in config_object is a string if present, otherwise sets default.

        Raises an exception if the existing field cannot be converted to a string.

        @param config_object: The JsonObject containing the configuration information.
        @param field: The name of the field to check in config_object.
        @param default_value: The value to set in config_object for field if it currently has no value.
        @param config_description: A description of where the configuration object was sourced from to be used in the
            error reporting to the user.
        """
        try:
            value = config_object.get_string(field, none_if_missing=True)

            if value is None:
                config_object.put(field, default_value)
                return

        except JsonConversionException:
            raise BadConfiguration('The value for field "%s" is not a string.  Error is in %s' % (field,
                                                                                                  config_description),
                                   field, 'notString')

    def __verify_or_set_optional_int(self, config_object, field, default_value, config_description):
        """Verifies that the specified field in config_object can be converted to an int if present, otherwise
        sets default.

        Raises an exception if the existing field cannot be converted to an int.

        @param config_object: The JsonObject containing the configuration information.
        @param field: The name of the field to check in config_object.
        @param default_value: The value to set in config_object for field if it currently has no value.
        @param config_description: A description of where the configuration object was sourced from to be used in the
            error reporting to the user.
        """
        try:
            value = config_object.get_int(field, none_if_missing=True)

            if value is None:
                config_object.put(field, default_value)
                return

        except JsonConversionException:
            raise BadConfiguration('The value for field "%s" is not an int.  Error is in %s' % (field,
                                                                                                config_description),
                                   field, 'notInt')

    def __verify_or_set_optional_float(self, config_object, field, default_value, config_description):
        """Verifies that the specified field in config_object can be converted to a float if present, otherwise
        sets default.

        Raises an exception if the existing field cannot be converted to a float.

        @param config_object: The JsonObject containing the configuration information.
        @param field: The name of the field to check in config_object.
        @param default_value: The value to set in config_object for field if it currently has no value.
        @param config_description: A description of where the configuration object was sourced from to be used in the
            error reporting to the user.
        """
        try:
            value = config_object.get_float(field, none_if_missing=True)

            if value is None:
                config_object.put(field, default_value)
                return

        except JsonConversionException:
            raise BadConfiguration('The value for field "%s" is not an float.  Error is in %s' % (field,
                                                                                                  config_description),
                                   field, 'notFloat')

    def __verify_or_set_optional_attributes(self, config_object, field, config_description):
        """Verifies that the specified field in config_object is a json object if present, otherwise sets to empty
        object.

        Raises an exception if the existing field is not a json object or if any of its values cannot be converted
        to a string.

        @param config_object: The JsonObject containing the configuration information.
        @param field: The name of the field to check in config_object.
        @param config_description: A description of where the configuration object was sourced from to be used in the
            error reporting to the user.
        """
        try:
            json_object = config_object.get_json_object(field, none_if_missing=True)

            if json_object is None:
                config_object.put(field, JsonObject())
                return

            for key in json_object.keys():
                try:
                    json_object.get_string(key)
                except JsonConversionException:
                    raise BadConfiguration('The value for field "%s" in the json object for "%s" is not a '
                                           'string.  Error is in %s' % (key, field, config_description),
                                           field, 'notString')

        except JsonConversionException:
            raise BadConfiguration('The value for the field "%s" is not a json object.  '
                                   'Error is in %s' % (field, config_description), field, 'notJsonObject')

    def __verify_or_set_optional_bool(self, config_object, field, default_value, config_description):
        """Verifies that the specified field in config_object is a boolean if present, otherwise sets default.

        Raises an exception if the existing field cannot be converted to a boolean.

        @param config_object: The JsonObject containing the configuration information.
        @param field: The name of the field to check in config_object.
        @param default_value: The value to set in config_object for field if it currently has no value.
        @param config_description: A description of where the configuration object was sourced from to be used in the
            error reporting to the user.
        """
        try:
            value = config_object.get_bool(field, none_if_missing=True)

            if value is None:
                config_object.put(field, default_value)
                return

        except JsonConversionException:
            raise BadConfiguration('The value for the required field "%s" is not a boolean.  '
                                   'Error is in %s' % (field, config_description), field, 'notBoolean')

    def __verify_or_set_optional_array(self, config_object, field, config_description):
        """Verifies that the specified field in config_object is an array of json objects if present, otherwise sets
        to empty array.

        Raises an exception if the existing field is not a json array or if any of its elements are not json objects.

        @param config_object: The JsonObject containing the configuration information.
        @param field: The name of the field to check in config_object.
        @param config_description: A description of where the configuration object was sourced from to be used in the
            error reporting to the user.
        """
        try:
            json_array = config_object.get_json_array(field, none_if_missing=True)

            if json_array is None:
                config_object.put(field, JsonArray())
                return

            index = 0
            for x in json_array:
                if not isinstance(x, JsonObject):
                    raise BadConfiguration('The element at index=%i is not a json object as required in the array '
                                           'field "%s".  Error is in %s' % (index, field, config_description),
                                           field, 'notJsonObject')
                index += 1
        except JsonConversionException:
            raise BadConfiguration('The value for the required field "%s" is not an array.  '
                                   'Error is in %s' % (field, config_description), field, 'notJsonArray')

    def __verify_required_regexp(self, config_object, field, config_description):
        """Verifies that config_object has the specified field and it can be parsed as a regular expression, otherwise
        raises an exception.

        @param config_object: The JsonObject containing the configuration information.
        @param field: The name of the field to check in config_object.
        @param config_description: A description of where the configuration object was sourced from to be used in the
            error reporting to the user.
        """

        try:
            value = config_object.get_string(field, none_if_missing=True)

            if value is not None:
                re.compile(value)
                return
        except:
            raise BadConfiguration('The value for required field "%s" has a value that cannot be parsed as '
                                   'string regular expression (using python syntax).  '
                                   'Error is in %s' % (field, config_description), field, 'notRegexp')

        raise BadConfiguration('The required regular expression field "%s" is missing.  Error is in %s'
                               % (field, config_description), field, 'missingRequired')

    def __verify_required_percentage(self, config_object, field, config_description):
        """Verifies that config_object has the specified field and it can be it is a number between 0 and 1, otherwise
        raises an exception.

        @param config_object: The JsonObject containing the configuration information.
        @param field: The name of the field to check in config_object.
        @param config_description: A description of where the configuration object was sourced from to be used in the
            error reporting to the user.
        """
        try:
            value = config_object.get_float(field, none_if_missing=True)

            if value is None:
                raise BadConfiguration('The required percentage field "%s" is missing.  Error is in %s'
                                       % (field, config_description), field, 'missingRequired')
            elif value < 0 or value > 1:
                raise BadConfiguration('The required percentage field "%s" has a value "%s" that is not a number '
                                       'between 0 and 1 inclusive.  Error is in %s' % (field, value,
                                                                                       config_description),
                                       field, 'notPercentage')

        except JsonConversionException:
            raise BadConfiguration('The required field "%s" has a value that cannot be parsed as a number between 0 '
                                   'and 1 inclusive.  Error is in %s' % (field, config_description),
                                   field, 'notNumber')

    def __get_config(self):
        if self.__last_error is not None:
            raise BadConfiguration(self.__last_error, 'fake', 'fake')
        return self.__config

    def __import_shell_variables(self):
        """Imports the shell variables requested in 'import_vars' and adds them to self.__substitutions.
        """
        if 'import_vars' in self.__config:
            for var_name in self.__config.get_json_array('import_vars'):
                if var_name in os.environ:
                    self.__substitutions[var_name] = os.environ[var_name]
                else:
                    self.__substitutions[var_name] = ''

    def __perform_substitutions(self):
        """Rewrites self.__config to reflect any substitutions in self.__substitutions."""

        def perform_generic_substitution(value):
            """Takes a given JSON value and performs the appropriate substitution.

            This method will return a non-None value if the value has to be replaced with the returned value.
            Otherwise, this will attempt to perform in-place substitutions.

            For str, unicode, it substitutes the variables and returns the result.  For
            container objects, it does the recursive substitution.

            @param value: The JSON value
            @type value: Any valid element of a JsonObject
            @return: The value that should replace the original, if any.  If no replacement is necessary, returns None
            """
            result = None
            value_type = type(value)

            if (value_type is str or value_type is unicode) and '$' in value:
                result = perform_str_substitution(value)
            elif isinstance(value, JsonObject):
                perform_object_substitution(value)
            elif isinstance(value, JsonArray):
                perform_array_substitution(value)
            return result

        def perform_object_substitution(object_value):
            """Performs the in-place substitution for a JsonObject.

            @param object_value: The object to perform substitutions on.
            @type object_value: JsonObject
            """
            # We collect the new values and apply them later to avoid messing up the iteration.
            new_values = {}
            for (key, value) in object_value.iteritems():
                replace_value = perform_generic_substitution(value)
                if replace_value is not None:
                    new_values[key] = replace_value

            for (key, value) in new_values.iteritems():
                object_value[key] = value

        def perform_str_substitution(str_value):
            """Performs substitutions on the given string.

            @param str_value: The input string.
            @type str_value: str or unicode
            @return: The resulting value after substitution.
            @rtype: str or unicode
            """
            result = str_value
            for (var_name, value) in self.__substitutions.iteritems():
                result = result.replace('$%s' % var_name, value)
            return result

        def perform_array_substitution(array_value):
            """Perform substitutions on the JsonArray.

            @param array_value: The array
            @type array_value: JsonArray
            """
            for i in range(len(array_value)):
                replace_value = perform_generic_substitution(array_value[i])
                if replace_value is not None:
                    array_value[i] = replace_value

        # Actually do the work.
        perform_object_substitution(self.__config)


class BadConfiguration(Exception):
    """Raised when bad values are supplied in the configuration."""
    def __init__(self, message, field, error_code):
        """
        @param message:  The main error message
        @param field:  If not None, the field that the error pertains to in the configuration file.
        @param error_code:  The error code to include in the error message.
        """
        if field is not None:
            Exception.__init__(self, '%s [[badField="%s" errorCode="%s"]]' % (message, field, error_code))
        else:
            Exception.__init__(self, '%s [[errorCode="%s"]]' % (message, error_code))<|MERGE_RESOLUTION|>--- conflicted
+++ resolved
@@ -396,15 +396,14 @@
         return self.__get_config().get_int('max_log_offset_size')
 
     @property
-<<<<<<< HEAD
     def max_existing_log_offset_size(self):
         """Returns the configuration value for 'max_existing_log_offset_size'."""
         return self.__get_config().get_int('max_existing_log_offset_size')
-=======
+
+    @property
     def max_sequence_number(self):
         """Returns the maximum sequence number"""
         return self.__get_config().get_int('max_sequence_number')
->>>>>>> 9b68703d
 
     @property
     def read_page_size(self):
@@ -611,21 +610,20 @@
         # is allowed to be caught up when used in copying logs to Scalyr.
         self.__verify_or_set_optional_int(config, 'max_log_offset_size', 5 * 1024 * 1024, description)
 
-<<<<<<< HEAD
+
         # The maximum negative offset relative to the end of an existing log the log file
         # iterator is allowed to become.  If bytes are not being read quickly enough, then
         # the iterator will automatically advance so that it is no more than this length
         # to the end of the file.  This is essentially the maximum bytes an existing log file
         # is allowed to be caught up when used in copying logs to Scalyr.
         self.__verify_or_set_optional_int(config, 'max_existing_log_offset_size', 100 * 1024 * 1024, description)
-=======
+
         # The maximum sequence number for a given sequence
         # The sequence number is typically the total number of bytes read from a given file
         # (across restarts and log rotations), and it resets to zero (and begins a new sequence)
         # for each file once the current sequence_number exceeds this value
         # defaults to 1 TB
         self.__verify_or_set_optional_int( config, 'max_sequence_number', 1024**4, description )
->>>>>>> 9b68703d
 
         # The number of bytes to read from a file at a time into the buffer.  This must
         # always be greater than the MAX_LINE_SIZE
