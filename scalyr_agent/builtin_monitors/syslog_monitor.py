# Copyright 2014 Scalyr Inc.
#
# Licensed under the Apache License, Version 2.0 (the "License");
# you may not use this file except in compliance with the License.
# You may obtain a copy of the License at
#
#   http://www.apache.org/licenses/LICENSE-2.0
#
# Unless required by applicable law or agreed to in writing, software
# distributed under the License is distributed on an "AS IS" BASIS,
# WITHOUT WARRANTIES OR CONDITIONS OF ANY KIND, either express or implied.
# See the License for the specific language governing permissions and
# limitations under the License.
# ------------------------------------------------------------------------
# author:  Imron Alston <imron@imralsoftware.com>

__author__ = 'imron@imralsoftware.com'

import errno
import glob
import logging
import logging.handlers
import os
import os.path
import re
from socket import error as socket_error
import socket
import struct
import SocketServer
import threading
import time
import traceback
from string import Template
from threading import Timer

from scalyr_agent import ScalyrMonitor, define_config_option, AutoFlushingRotatingFileHandler
from scalyr_agent.log_watcher import LogWatcher
from scalyr_agent.scalyr_logging import DEBUG_LEVEL_0, DEBUG_LEVEL_1, DEBUG_LEVEL_2
from scalyr_agent.scalyr_logging import DEBUG_LEVEL_3, DEBUG_LEVEL_4, DEBUG_LEVEL_5
from scalyr_agent.monitor_utils.server_processors import RequestSizeExceeded
from scalyr_agent.monitor_utils.server_processors import RequestStream
from scalyr_agent.monitor_utils.auto_flushing_rotating_file import AutoFlushingRotatingFile
from scalyr_agent.util import StoppableThread
from scalyr_agent.json_lib import JsonObject

import scalyr_agent.scalyr_logging as scalyr_logging
global_log = scalyr_logging.getLogger(__name__)

__monitor__ = __name__

RUN_EXPIRE_COUNT = 100

define_config_option(__monitor__, 'module',
                     'Always ``scalyr_agent.builtin_monitors.syslog_monitor``',
                     convert_to=str, required_option=True)
define_config_option( __monitor__, 'protocols',
                     'Optional (defaults to ``tcp:601``). Lists the protocols and ports on which the agent will accept '
                     'messages. You can include one or more entries, separated by commas. Each entry must be of the '
                     'form ``tcp:NNN`` or ``udp:NNN``. Port numbers are optional, defaulting to 601 for TCP and 514 '
                     'for UDP',
                     convert_to=str, default='tcp')

define_config_option(__monitor__, 'accept_remote_connections',
                     'Optional (defaults to false). If true, the plugin will accept network connections from any host; '
                     'otherwise, it will only accept connections from localhost.',
                     default=False, convert_to=bool)

define_config_option( __monitor__, 'message_log',
                     'Optional (defaults to ``agent_syslog.log``). Specifies the file name under which syslog messages '
                     'are stored. The file will be placed in the default Scalyr log directory, unless it is an '
                     'absolute path',
                     convert_to=str, default='agent_syslog.log')

define_config_option( __monitor__, 'parser',
                     'Optional (defaults to ``agentSyslog``). Defines the parser name associated with the log file',
                     convert_to=str, default='agentSyslog')

define_config_option( __monitor__, 'tcp_buffer_size',
                     'Optional (defaults to 8K).  The maximum buffer size for a single TCP syslog message.  '
                     'Note: RFC 5425 (syslog over TCP/TLS) says syslog receivers MUST be able to support messages at least 2048 bytes long, and recommends they SHOULD '
                     'support messages up to 8192 bytes long.',
                     default=8192, min_value=2048, max_value=65536*1024, convert_to=int)

define_config_option( __monitor__, 'max_log_size',
                     'Optional (defaults to None). How large the log file will grow before it is rotated. If None, then the '
                     'default value will be taken from the monitor level or the global level log_rotation_max_bytes config option.  Set to zero '
                     'for infinite size. Note that rotation is not visible in Scalyr; it is only relevant for managing '
                     'disk space on the host running the agent. However, a very small limit could cause logs to be '
                     'dropped if there is a temporary network outage and the log overflows before it can be sent to '
                     'Scalyr',
                     convert_to=int, default=None)

define_config_option( __monitor__, 'max_log_rotations',
                     'Optional (defaults to None). The maximum number of log rotations before older log files are '
                     'deleted. If None, then the value is taken from the monitor level or the global level log_rotation_backup_count option. '
                     'Set to zero for infinite rotations.',
                     convert_to=int, default=None)

define_config_option( __monitor__, 'log_flush_delay',
                     'Optional (defaults to 1.0). The time to wait in seconds between flushing the log file containing '
                     'the syslog messages.',
                     convert_to=float, default=1.0)

define_config_option(__monitor__, 'mode',
                     'Optional (defaults to "syslog"). If set to "docker", the plugin will enable extra functionality '
                     'to properly receive log lines sent via the `docker_monitor`.  In particular, the plugin will '
                     'check for container ids in the tags of the incoming lines and create log files based on their '
                     'container names.',
                     default='syslog', convert_to=str)

define_config_option( __monitor__, 'docker_regex',
                     'Regular expression for parsing out docker logs from a syslog message when the tag sent to syslog '
                     'only has the container id.  If a message matches this regex then everything *after* '
                     'the full matching expression will be logged to a file called docker-<container-name>.log',
                     convert_to=str, default='^.*([a-z0-9]{12})\[\d+\]: ?')

define_config_option( __monitor__, 'docker_regex_full',
                     'Regular expression for parsing out docker logs from a syslog message when the tag sent to syslog '
                     'included both the container name and id.  If a message matches this regex then everything *after* '
                     'the full matching expression will be logged to a file called docker-<container-name>.log',
                     convert_to=str, default='^.*([^/]+)/([^[]+)\[\d+\]: ?')

define_config_option( __monitor__, 'docker_expire_log',
                     'Optional (defaults to 300).  The number of seconds of inactivity from a specific container before '
                     'the log file is removed.  The log will be created again if a new message comes in from the container',
                     default=300, convert_to=int)

define_config_option( __monitor__, 'docker_accept_ips',
                     'Optional.  A list of ip addresses to accept connections from if being run in a docker container. '
                     'Defaults to a list with the ip address of the default docker bridge gateway. '
                     'If accept_remote_connections is true, this option does nothing.')

define_config_option(__monitor__, 'docker_api_socket',
                     'Optional (defaults to /var/scalyr/docker.sock). Defines the unix socket used to communicate with '
                     'the docker API. This is only used when `mode` is set to `docker` to look up container '
                     'names by their ids.  WARNING, you must also set the `api_socket` configuration option in the '
                     'docker monitor to this same value.\n'
                     'Note:  You need to map the host\'s /run/docker.sock to the same value as specified here, using '
                     'the -v parameter, e.g.\n'
                     '\tdocker run -v /run/docker.sock:/var/scalyr/docker.sock ...',
                     convert_to=str, default='/var/scalyr/docker.sock')

define_config_option(__monitor__, 'docker_api_version',
                     'Optional (defaults to \'auto\'). The version of the Docker API to use when communicating to '
                     'docker.  WARNING, you must also set the `docker_api_version` configuration option in the docker '
                     'monitor to this same value.', convert_to=str, default='auto')

define_config_option(__monitor__, 'docker_logfile_template',
                     'Optional (defaults to \'containers/${CNAME}.log\'). The template used to create the log '
                     'file paths for save docker logs sent by other containers via syslog.  The variables $CNAME and '
                     '$CID will be substituted with the name and id of the container that is emitting the logs.  If '
                     'the path is not absolute, then it is assumed to be relative to the main Scalyr Agent log '
                     'directory.', convert_to=str, default='containers/${CNAME}.log')

define_config_option(__monitor__, 'docker_cid_cache_lifetime_secs',
                     'Optional (defaults to 300). Controls the docker id to container name cache expiration.  After '
                     'this number of seconds of inactivity, the cache entry will be evicted.',
                     convert_to=float, default=300.0)

define_config_option(__monitor__, 'docker_cid_clean_time_secs',
                     'Optional (defaults to 5.0). The number seconds to wait between cleaning the docker id to '
                     'container name cache.',
                     convert_to=float, default=5.0)

define_config_option(__monitor__, 'docker_use_daemon_to_resolve',
                     'Optional (defaults to True). If True, will use the Docker daemon (via the docker_api_socket to '
                     'resolve container ids to container names.  If you set this to False, you must be sure to add the '
                     '--log-opt tag="/{{.Name}}/{{.ID}}" to your running containers to pass the container name in the '
                     'log messages.',
                     convert_to=bool, default=True)

define_config_option(__monitor__, 'docker_check_for_unused_logs_mins',
                     'Optional (defaults to 60). The number of minutes to wait between checking to see if there are any '
                     'log files matchings the docker_logfile_template that haven\'t been written to for a while and can '
                     'be deleted',
                     convert_to=int, default=60)

define_config_option(__monitor__, 'docker_delete_unused_logs_hours',
                     'Optional (defaults to 24). The number of hours to wait before deleting any '
                     'log files matchings the docker_logfile_template',
                     convert_to=int, default=24)

define_config_option(__monitor__, 'docker_check_rotated_timestamps',
                     'Optional (defaults to True). If True, will check timestamps of all file rotations to see if they '
                     'should be individually deleted based on the the log deletion configuration options. '
                     'If False, only the file modification time of the main log file is checked, and the rotated files '
                     'will only be deleted when the main log file is deleted.',
                     convert_to=bool, default=True)

def _get_default_gateway():
    """Read the default gateway directly from /proc."""
    result = None
    fh = None
    try:
        fh = open("/proc/net/route")
        for line in fh:
            fields = line.strip().split()
            if fields[1] != '00000000' or not int(fields[3], 16) & 2:
                continue

            result = socket.inet_ntoa(struct.pack("<L", int(fields[2], 16)))
    finally:
        if fh:
            fh.close()

    return result

class SyslogFrameParser(object):
    """Simple abstraction that implements a 'parse_request' that can be used to parse incoming syslog
    messages.  These will either be terminated by a newline (or crlf) sequence, or begin with an
    integer specifying the number of octects in the message.  The parser performs detection of
    which type the message is and handles it appropriately.
    """
    def __init__(self, max_request_size):
        """Creates a new instance.

        @param max_request_size: The maximum number of bytes that can be contained in an individual request.
        """
        self.__max_request_size = max_request_size

    def parse_request(self, input_buffer, _):
        """Returns the next complete request from 'input_buffer'.

        If the message is framed, then if the number of bytes in the buffer is >= the number of bytes in
        the frame, then return the entire frame, otherwise return None and no bytes are consumed.

        If the message is unframed, then if there is a complete line at the start of 'input_buffer' (where complete line is determined by it
        ending in a newline character), then consumes those bytes from 'input_buffer' and returns the string
        including the newline.  Otherwise None is returned and no bytes are consumed from 'input_buffer'

        @param input_buffer: The bytes to read.
        @param _: The number of bytes available in 'input_buffer'. (not used)

        @return: A string containing the next complete request read from 'input_buffer' or None if there is none.

            RequestSizeExceeded if a line is found to exceed the maximum request size.
            ValueError if the message starts with a digit (e.g. is framed) but the frame size is not delimited by a space
        """
        new_position = None
        try:
            new_position = input_buffer.tell()
            buf = input_buffer.read( self.__max_request_size + 1)

            bytes_received = len(buf)

            if bytes_received > self.__max_request_size:
                # We just consume these bytes if the line did exceeded the maximum.  To some degree, this
                # typically does not matter since once we see any error on a connection, we close it down.
                global_log.warning( "SyslogFrameParser - bytes received exceed buffer size.  Some logs may be lost." )
                new_position = None
                raise RequestSizeExceeded(bytes_received, self.__max_request_size)

            framed = False
            if bytes_received > 0:
                c = buf[0]
                framed = (c >= '0' and c <= '9')
            else:
                return None

            #offsets contains the start and end offsets of the message within the buffer.
            #an end offset of 0 indicates there is not a valid message in the buffer yet
            offsets = (0, 0)
            if framed:
                offsets = self._framed_offsets( buf, bytes_received )
            else:
                offsets = self._unframed_offsets( buf, bytes_received )

            if offsets[1] != 0:
                #our new position is going to be the previous position plus the end offset
                new_position += offsets[1]

                #return a slice containing the full message
                return buf[ offsets[0]:offsets[1] ]

            return None
        finally:
            if new_position is not None:
                input_buffer.seek(new_position)

    def _framed_offsets( self, frame_buffer, length ):
        result = (0, 0)
        pos = frame_buffer.find( ' ' )
        if pos != -1:
            frame_size = int( frame_buffer[0:pos] )
            message_offset = pos + 1
            if length - message_offset >= frame_size:
                result = (message_offset, message_offset + frame_size)

        return result

    def _unframed_offsets( self, frame_buffer, length ):
        result = (0, 0)
        pos = frame_buffer.find( '\n' )
        if pos != -1:
            result = (0, pos + 1)

        return result

class SyslogUDPHandler( SocketServer.BaseRequestHandler ):
    """Class that reads data from a UDP request and passes it to
    a protocol neutral handler
    """
    def handle( self ):
        self.server.syslog_handler.handle( self.request[0].strip() )

class SyslogRequestParser( object ):
    def __init__( self, socket, max_buffer_size ):
        self._socket = socket
        if socket:
            self._socket.setblocking( False )
        self._remaining = None
        self._max_buffer_size = max_buffer_size
        self.is_closed = False

    def read( self ):
        """Reads self._max_buffer_size bytes from the buffer"""

        data = None
        try:
            data = self._socket.recv( self._max_buffer_size )
            if not data:
                self.is_closed = True
        except socket.timeout:
            self._socket_error = True
            return None
        except socket.error, e:
            if e.errno == errno.EAGAIN:
                return None
            else:
                self._socket_error = True
                raise e

        return data

    def process( self, data, handle_frame ):
        """Processes data returned from a previous call to read
        """
        if not data:
            return

        # append data to what we had remaining from the previous call
        if self._remaining:
            self._remaining += data
        else:
            self._remaining = data
            self._offset = 0

        size = len( self._remaining )

        # process the buffer until we are out of bytes
        while self._offset < size:

            # get the first byte to determine if framed or not
            c = self._remaining[self._offset]
            framed = (c >= '0' and c <= '9')

            skip = 0 # do we need to skip any bytes at the end of the frame (e.g. newlines)

            #if framed, read the frame size
            if framed:
                frame_end = -1
                pos = self._remaining.find( " ", self._offset )
                if pos != -1:
                    frame_size = int( self._remaining[self._offset:pos] )
                    message_offset = pos + 1
                    if size - message_offset >= frame_size:
                        self._offset = message_offset
                        frame_end = self._offset + frame_size
            else:
                # not framed, find the first newline
                frame_end = self._remaining.find( "\n", self._offset )
                skip = 1

            # if we couldn't find the end of a frame, then it's time
            # to exit the loop and wait for more data
            if frame_end == -1:

                #if the remaining bytes exceed the maximum buffer size, issue a warning
                #and dump existing contents to the handler
                if size - self._offset >= self._max_buffer_size:
                    global_log.warning( "Syslog frame exceeded maximum buffer size",
                                         limit_once_per_x_secs=300,
                                         limit_key='syslog-max-buffer-exceeded')
                    handle_frame( self._remaining )
                    # add a space to ensure the next frame won't start with a number
                    # and be incorrectly interpreted as a framed message
                    self._remaining = ' '
                    self._offset = 0

                break;

            # output the frame
            frame_length = frame_end - self._offset
            handle_frame( self._remaining[self._offset:frame_end].strip() )
            self._offset += frame_length + skip

        self._remaining = self._remaining[self._offset:]
        self._offset = 0


class SyslogTCPHandler( SocketServer.BaseRequestHandler ):
    """Class that reads data from a TCP request and passes it to
    a protocol neutral handler
    """
    def handle( self ):
        try:
            request_stream = SyslogRequestParser( self.request, self.server.tcp_buffer_size )
            global_log.log(scalyr_logging.DEBUG_LEVEL_1, "SyslogTCPHandler.handle - created request_stream. Thread: %d", threading.current_thread().ident )
            count = 0
            while not request_stream.is_closed:
                check_running = False

                data = request_stream.read()
                if data is not None:
                    request_stream.process( data, self.server.syslog_handler.handle )
                    count += 1
                    if count > 1000:
                        check_running = True
                        count = 0
                else:
                    # don't hog the CPU
                    time.sleep( 0.01 )
                    check_running = True

                # limit the amount of times we check if the server is still running
                # as this is a time consuming operation due to locking
                if check_running and not self.server.is_running():
                    break

        except Exception, e:
            global_log.warning( "Error handling request: %s\n\t%s", str( e ), traceback.format_exc() )

        global_log.log(scalyr_logging.DEBUG_LEVEL_1, "SyslogTCPHandler.handle - closing request_stream. Thread: %d", threading.current_thread().ident )


class SyslogUDPServer( SocketServer.ThreadingMixIn, SocketServer.UDPServer ):
    """Class that creates a UDP SocketServer on a specified port
    """
    def __init__( self, port, bind_address, verifier ):

        self.__verifier = verifier
        address = ( bind_address, port )
        global_log.log(scalyr_logging.DEBUG_LEVEL_1, "UDP Server: binding socket to %s" % str( address ) )

        self.allow_reuse_address = True
        SocketServer.UDPServer.__init__( self, address, SyslogUDPHandler )

    def verify_request( self, request, client_address ):
        return self.__verifier.verify_request( client_address )

    def set_run_state( self, run_state ):
        """Do Nothing only TCP connections need the runstate"""
        pass

class SyslogTCPServer( SocketServer.ThreadingMixIn, SocketServer.TCPServer ):
    """Class that creates a TCP SocketServer on a specified port
    """
    def __init__( self, port, tcp_buffer_size, bind_address, verifier ):

        self.__verifier = verifier
        address = ( bind_address, port )
        global_log.log(scalyr_logging.DEBUG_LEVEL_1, "TCP Server: binding socket to %s" % str( address ) )

        self.allow_reuse_address = True
        self.__run_state = None
        self.tcp_buffer_size = tcp_buffer_size
        SocketServer.TCPServer.__init__( self, address, SyslogTCPHandler )

    def verify_request( self, request, client_address ):
        return self.__verifier.verify_request( client_address )

    def set_run_state( self, run_state ):
        self.__run_state = run_state

    def is_running( self ):
        if self.__run_state:
            return self.__run_state.is_running()

        return False

class LogDeleter( object ):
    """Deletes unused log files that match a log_file_template"""

    def __init__( self, check_interval_mins, delete_interval_hours, check_rotated_timestamps, max_log_rotations, log_path, log_file_template ):
        self._check_interval = check_interval_mins * 60
        self._delete_interval = delete_interval_hours * 60 * 60
        self._check_rotated_timestamps = check_rotated_timestamps
        self._max_log_rotations = max_log_rotations
        self._log_glob = os.path.join( log_path, log_file_template.safe_substitute( CID='*', CNAME='*' ) )

        self._last_check = time.time()

    def _get_old_logs_for_glob( self, current_time, glob_pattern, existing_logs, check_rotated, max_rotations ):

        result = []

        for matching_file in glob.glob( glob_pattern ):
            try:
                added = False
                mtime = os.path.getmtime(matching_file)
                if current_time - mtime > self._delete_interval and matching_file not in existing_logs:
                    result.append( matching_file )
                    added = True

                for i in range( max_rotations, 0, -1 ):
                    rotated_file = matching_file + ('.%d' % i)
                    try:
                        if not os.path.isfile( rotated_file ):
                            continue

                        if check_rotated:
                            mtime = os.path.getmtime(rotated_file)
                            if current_time - mtime > self._delete_interval:
                                result.append( rotated_file )
                        else:
                            if added:
                                result.append( rotated_file )

                    except OSError, e:
                        global_log.warn( "Unable to read modification time for file '%s', %s" % (rotated_file, str(e)),
                                          limit_once_per_x_secs=300,
                                          limit_key='mtime-%s'%rotated_file)


            except OSError, e:
                global_log.warn( "Unable to read modification time for file '%s', %s" % (matching_file, str(e)),
                                  limit_once_per_x_secs=300,
                                  limit_key='mtime-%s'%matching_file)
        return result

    def check_for_old_logs( self, existing_logs ):

        old_logs = []
        current_time = time.time()
        if current_time - self._last_check > self._check_interval:

            old_logs = self._get_old_logs_for_glob( current_time, self._log_glob, existing_logs, self._check_rotated_timestamps, self._max_log_rotations )
            self._last_check = current_time

        for filename in old_logs:
            try:
                os.remove( filename )
                global_log.log(scalyr_logging.DEBUG_LEVEL_1, "Deleted old log file '%s'" % filename )
            except OSError, e:
                global_log.warn( "Error deleting old log file '%s', %s" % (filename, str(e)),
                                  limit_once_per_x_secs=300,
                                  limit_key='delete-%s'%filename)


class SyslogHandler(object):
    """Protocol neutral class for handling messages that come in from a syslog server

    @param line_reporter A function to invoke whenever the server handles lines.  The number of lines
        must be supplied as the first argument.
    """
    def __init__( self, logger, line_reporter, config, server_host, log_path, get_log_watcher, rotate_options ):

        docker_logging = config.get('mode') == 'docker'
        self.__docker_regex = None
        self.__docker_regex_full = None
        self.__docker_id_resolver = None
        self.__docker_file_template = None
        self.__docker_log_deleter = None

        if rotate_options is None:
            rotate_options = (2, 20*1024*1024)

        default_rotation_count, default_max_bytes = rotate_options

        rotation_count = config.get( 'max_log_rotations' )
        if rotation_count is None:
            rotation_count = default_rotation_count

        max_log_size = config.get( 'max_log_size' )
        if max_log_size is None:
            max_log_size = default_max_bytes

        if docker_logging:
            self.__docker_regex_full = self.__get_regex(config, 'docker_regex_full')
            self.__docker_regex = self.__get_regex(config, 'docker_regex')
            self.__docker_file_template = Template(config.get('docker_logfile_template'))
            self.__docker_log_deleter = LogDeleter( config.get( 'docker_check_for_unused_logs_mins' ),
                                                    config.get( 'docker_delete_unused_logs_hours' ),
<<<<<<< HEAD
                                                    rotation_count,
=======
                                                    config.get( 'docker_check_rotated_timestamps' ),
                                                    config.get( 'max_log_rotations' ),
>>>>>>> a9d8acc2
                                                    log_path,
                                                    self.__docker_file_template )

            if config.get('docker_use_daemon_to_resolve'):
                from scalyr_agent.builtin_monitors.docker_monitor import ContainerIdResolver
                self.__docker_id_resolver = ContainerIdResolver(config.get('docker_api_socket'),
                                                                config.get('docker_api_version'),
                                                                global_log,
                                                                cache_expiration_secs=config.get(
                                                                   'docker_cid_cache_lifetime_secs'),
                                                                cache_clean_secs=config.get(
                                                                    'docker_cid_clean_time_secs'))

        self.__log_path = log_path
        self.__server_host = server_host

        self.__get_log_watcher = get_log_watcher

        self.__logger = logger
        self.__line_reporter = line_reporter
        self.__docker_logging = docker_logging
        self.__docker_loggers = {}
        self.__container_names = {}
        self.__expire_count = 0
        self.__logger_lock = threading.Lock()

        self.__docker_expire_log = config.get( 'docker_expire_log' )

        self.__max_log_rotations = rotation_count
        self.__max_log_size = max_log_size
        self.__flush_delay = config.get('log_flush_delay')

    def __get_regex(self, config, field_name):
        value = config.get(field_name)
        if len(value) > 0:
            return re.compile(value)
        else:
            return None

    def __create_log_config( self, cname, cid ):

        full_path = os.path.join( self.__log_path, self.__docker_file_template.safe_substitute(
            {'CID': cid, 'CNAME': cname}))
        log_config = {
            'parser': 'agentSyslogDocker',
            'path': full_path
        }

        return log_config

    def __extra_attributes( self, cname, cid ):

        attributes = None
        try:
            attributes = JsonObject( {
                "monitor": "agentSyslog",
                "containerName": cname,
                "containerId": cid
            } )

            if self.__server_host:
                attributes['serverHost'] = self.__server_host


        except Exception, e:
            self.__logger.error( "Error setting docker logger attribute in SyslogMonitor" )
            raise

        return attributes

    def __create_log_file( self, cname, cid, log_config ):
        """create our own rotating logger which will log raw messages out to disk.
        """
        result = None
        try:
            result = AutoFlushingRotatingFile( filename = log_config['path'],
                                                                  max_bytes = self.__max_log_size,
                                                                  backup_count = self.__max_log_rotations,
                                                                  flush_delay = self.__flush_delay)

        except Exception, e:
            self.__logger.error( "Unable to open SyslogMonitor log file: %s" % str( e ) )
            result = None

        return result

    def __extract_container_name_and_id(self, data):
        """Attempts to extract the container id and container name from the log line received from Docker via
        syslog.

        First, attempts to extract container id using `__docker_regex` and look up the container name via Docker.
        If that fails, attempts to extract the container id and container name using the `__docker_regex_full`.

        @param data: The incoming line
        @type data: str
        @return: The container name, container id, and the rest of the line if extract was successful.  Otherwise,
            None, None, None.
        @rtype: str, str, str
        """
        # The reason flags contains some information about the code path used when a container id is not found.
        # We emit this to the log to help us debug customer issues.
        reason_flags = ''
        if self.__docker_regex is not None and self.__docker_id_resolver is not None:
            reason_flags += '1'
            m = self.__docker_regex.match(data)
            if m is not None:
                reason_flags += '2'
                #self.__logger.log(scalyr_logging.DEBUG_LEVEL_3, 'Matched cid-only syslog format')
                cid = m.group(1)
                cname = None
                self.__logger_lock.acquire()
                try:
                    if cid not in self.__container_names:
                        reason_flags += '3'
                        self.__container_names[cid] = self.__docker_id_resolver.lookup(cid)
                    cname = self.__container_names[cid]
                finally:
                    self.__logger_lock.release()

                if cid is not None and cname is not None:
                    #self.__logger.log(scalyr_logging.DEBUG_LEVEL_3, 'Resolved container name')
                    return cname, cid, data[m.end():]

        if self.__docker_regex_full is not None:
            reason_flags += '4'
            m = self.__docker_regex_full.match(data)
            if m is not None:
                reason_flags += '5'

            if m is not None and m.lastindex == 2:
                #self.__logger.log(scalyr_logging.DEBUG_LEVEL_3, 'Matched cid/cname syslog format')
                return m.group(1), m.group(2), data[m.end():]

        regex_str = self.__get_pattern_str(self.__docker_regex)
        regex_full_str = self.__get_pattern_str(self.__docker_regex_full)

        self.__logger.warn('Could not determine container from following incoming data.  Container logs may be '
                           'missing, performance could be impacted.  Data(%s): "%s" Did not match either single '
                           'regex: "%s" or full regex: "%s"' % (reason_flags, data[:70], regex_str, regex_full_str),
                           limit_once_per_x_secs=300, limit_key='syslog_docker_cid_not_extracted')
        #self.__logger.log(scalyr_logging.DEBUG_LEVEL_3, 'Could not extract cid/cname for "%s"', data)

        return None, None, None

    def __get_pattern_str(self, regex_value):
        """Helper method for getting the string version of a compiled regular expression.  Also handles if the regex
        is None.
        """
        result = None
        if regex_value is not None:
            result = regex_value.pattern
        return str(result)

    def __handle_docker_logs( self, data ):

        watcher = None
        module = None
        # log watcher for adding/removing logs from the agent
        if self.__get_log_watcher:
            watcher, module = self.__get_log_watcher()

        (cname, cid, line_content) = self.__extract_container_name_and_id(data)

        if cname is None:
            return

        current_time = time.time()
        current_log_files = []
        self.__logger_lock.acquire()
        try:
            logger = None
            if cname is not None and cid is not None:
                # check if we already have a logger for this container
                # and if not, then create it
                if cname not in self.__docker_loggers:
                    info = dict()

                    # get the config and set the attributes
                    info['log_config'] = self.__create_log_config( cname, cid )
                    info['cid'] = cid
                    attributes = self.__extra_attributes( cname, cid )
                    if attributes:
                        info['log_config']['attributes'] = attributes

                    # create the physical log files
                    info['logger'] = self.__create_log_file( cname, cid, info['log_config'] )
                    info['last_seen'] = current_time

                    # if we created the log file
                    if info['logger']:
                        # add it to the main scalyr log watcher
                        if watcher and module:
                            info['log_config'] = watcher.add_log_config( module, info['log_config'] )

                        # and keep a record for ourselves
                        self.__docker_loggers[cname] = info
                    else:
                        self.__logger.warn( "Unable to create logger for %s." % cname )
                        return

                # at this point __docker_loggers will always contain
                # a logger for this container name, so log the message
                # and mark the time
                logger = self.__docker_loggers[cname]
                logger['last_seen'] = current_time

            if self.__expire_count >= RUN_EXPIRE_COUNT:
                self.__expire_count = 0

                # find out which if any of the loggers in __docker_loggers have
                # expired
                expired = []

                for key, info in self.__docker_loggers.iteritems():
                    if current_time - info['last_seen'] > self.__docker_expire_log:
                        expired.append( key )

                # remove all the expired loggers
                for key in expired:
                    info = self.__docker_loggers.pop( key, None )
                    if info:
                        info['logger'].close()
                        if watcher and module:
                            watcher.remove_log_path( module, info['log_config']['path'] )
            self.__expire_count += 1

            for key, info in self.__docker_loggers.iteritems():
                current_log_files.append( info['log_config']['path'] )
        finally:
            self.__logger_lock.release()

        if logger:
            logger['logger'].write(line_content)
        else:
            self.__logger.info( data )

        if self.__docker_log_deleter:
            self.__docker_log_deleter.check_for_old_logs( current_log_files )

    def handle( self, data ):
        if self.__docker_logging:
            self.__handle_docker_logs( data )
        else:
            self.__logger.info( data )
        # We add plus one because the calling code strips off the trailing new lines.
        self.__line_reporter(data.count('\n') + 1)

class RequestVerifier( object ):
    """Determines whether or not a request should be processed
       based on the state of various config options
    """

    def __init__( self, accept_remote, accept_ips, docker_logging ):
        self.__accept_remote = accept_remote
        self.__accept_ips = accept_ips
        self.__docker_logging = docker_logging

    def verify_request( self, client_address ):
        result = True
        address, port = client_address
        if self.__docker_logging:
            result = self.__accept_remote or address in self.__accept_ips

        if not result:
            global_log.log(scalyr_logging.DEBUG_LEVEL_4, "Rejecting request from %s" % str( client_address ) )

        return result


class SyslogServer(object):
    """Abstraction for a syslog server, that creates either a UDP or a TCP server, and
    configures a handler to process messages.

    This removes the need for users of this class to care about the underlying protocol being used

    @param line_reporter A function to invoke whenever the server handles lines.  The number of lines
        must be supplied as the first argument.
    """
    def __init__( self, protocol, port, logger, config, line_reporter, accept_remote=False, server_host=None, log_path=None, get_log_watcher=None, rotate_options=None):
        server = None

        accept_ips = config.get( 'docker_accept_ips' )
        if accept_ips == None:
            accept_ips = []
            gateway_ip = _get_default_gateway()
            if gateway_ip:
                accept_ips = [ gateway_ip ]

        logger.log(scalyr_logging.DEBUG_LEVEL_2, "Accept ips are: %s" % str( accept_ips ) );

        docker_logging = config.get( 'mode' ) == 'docker'

        verifier = RequestVerifier( accept_remote, accept_ips, docker_logging )

        try:
            bind_address = self.__get_bind_address( docker_logging=docker_logging, accept_remote=accept_remote )
            if protocol == 'tcp':
                global_log.log(scalyr_logging.DEBUG_LEVEL_2, "Starting TCP Server" )
                server = SyslogTCPServer( port, config.get( 'tcp_buffer_size' ), bind_address=bind_address, verifier=verifier )
            elif protocol == 'udp':
                global_log.log(scalyr_logging.DEBUG_LEVEL_2, "Starting UDP Server" )
                server = SyslogUDPServer( port, bind_address=bind_address, verifier=verifier )

        except socket_error, e:
            if e.errno == errno.EACCES and port < 1024:
                raise Exception( 'Access denied when trying to create a %s server on a low port (%d). '
                                 'Please try again on a higher port, or as root.' % (protocol, port)  )
            else:
                raise

        #don't continue if the config had a protocol we don't recognize
        if server is None:
            raise Exception( 'Unknown value \'%s\' specified for SyslogServer \'protocol\'.' % protocol )

        #create the syslog handler, and add to the list of servers
        server.syslog_handler = SyslogHandler( logger, line_reporter, config, server_host, log_path, get_log_watcher, rotate_options )
        server.syslog_transport_protocol = protocol
        server.syslog_port = port

        self.__server = server
        self.__thread = None

    def __get_bind_address( self, docker_logging=False, accept_remote=False ):
        result = 'localhost'
        if accept_remote:
            result = ''
        else:
            # check if we are running inside a docker container
            if docker_logging and os.path.isfile( '/.dockerenv' ):
                # need to accept from remote ips
                result = ''
        return result


    def __prepare_run_state( self, run_state ):
        if run_state is not None:
            server = self.__server
            server.set_run_state( run_state )
            #shutdown is only available from python 2.6 onwards
            #need to think of what to do for 2.4, which will hang on shutdown when run as standalone
            if hasattr( server, 'shutdown' ):
                run_state.register_on_stop_callback( server.shutdown )

    def start( self, run_state ):
        self.__prepare_run_state( run_state )
        self.__server.serve_forever()
        self.__server.socket.close()

    def start_threaded( self, run_state ):
        self.__prepare_run_state( run_state )
        self.__thread = StoppableThread( target=self.start, name="Syslog monitor thread for %s:%d" % (self.__server.syslog_transport_protocol, self.__server.syslog_port) )
        self.__thread.start()

    def stop( self, wait_on_join=True, join_timeout=5 ):
        if self.__thread is not None:
            self.__thread.stop( wait_on_join=wait_on_join, join_timeout=join_timeout )


class SyslogMonitor( ScalyrMonitor ):
    """
# Syslog Monitor

The Syslog monitor allows the Scalyr Agent to act as a syslog server, proxying logs from any application or device
that supports syslog. It can recieve log messages via the syslog TCP or syslog UDP protocols.

@class=bg-warning docInfoPanel: An *agent monitor plugin* is a component of the Scalyr Agent. To use a plugin,
simply add it to the ``monitors`` section of the Scalyr Agent configuration file (``/etc/scalyr/agent.json``).
For more information, see [Agent Plugins](/help/scalyr-agent#plugins).


## Sample Configuration

This sample will configure the agent to accept syslog messages on TCP port 601 and UDP port 514, from localhost
only:

    monitors: [
      {
        module:                    "scalyr_agent.builtin_monitors.syslog_monitor",
        protocols:                 "tcp:601, udp:514",
        accept_remote_connections: false
      }
    ]

You can specify any number of protocol/port combinations. Note that on Linux, to use port numbers 1024 or lower,
the agent must be running as root.

You may wish to accept syslog connections from other devices on the network, such as a firewall or router which
exports logs via syslog. Set ``accept_remote_connections`` to true to allow this.

Additional options are documented in the Configuration Reference section, below.


## Log files and parsers

By default, all syslog messages are written to a single log file, named ``agentSyslog.log``. You can use the
``message_log`` option to specify a different file name (see Configuration Reference).

If you'd like to send messages from different devices to different log files, you can include multiple syslog_monitor
stanzas in your configuration file. Specify a different ``message_log`` for each monitor, and have each listen on a
different port number. Then configure each device to send to the appropriate port.

syslog_monitor logs use a parser named ``agentSyslog``. To set up parsing for your syslog messages, go to the
[Parser Setup Page](/parsers?parser=agentSyslog) and click {{menuRef:Leave it to Us}} or
{{menuRef:Build Parser By Hand}}. If you are using multiple syslog_monitor stanzas, you can specify a different
parser for each one, using the ``parser`` option.


## Sending messages via syslog

To send messages to the Scalyr Agent using the syslog protocol, you must configure your application or network
device. The documentation for your application or device should include instructions. We'll be happy to help out;
please drop us a line at [support@scalyr.com](mailto:support@scalyr.com).


### Rsyslogd

To send messages from another Linux host, you may wish to use the popular ``rsyslogd`` utility. rsyslogd has a
powerful configuration language, and can be used to forward all logs or only a selected set of logs.

Here is a simple example. Suppose you have configured Scalyr's Syslog Monitor to listen on TCP port 601, and you
wish to use rsyslogd on the local host to upload system log messages of type ``authpriv``. You would add the following
lines to your rsyslogd configuration, which is typically in ``/etc/rsyslogd.conf``:

    # Send all authpriv messasges to Scalyr.
    authpriv.*                                              @@localhost:601

Make sure that this line comes before any other filters that could match the authpriv messages. The ``@@`` prefix
specifies TCP.


## Viewing Data

Messages uploaded by the Syslog Monitor will appear as an independent log file on the host where the agent is
running. You can find this log file in the [Overview](/logStart) page. By default, the file is named "agentSyslog.log".
    """
    def _initialize( self ):
        #the main server
        self.__server = None

        #any extra servers if we are listening for multiple protocols
        self.__extra_servers = []

        #build list of protocols and ports from the protocol option
        self.__server_list = self.__build_server_list( self._config.get( 'protocols' ) )

        #our disk logger and handler
        self.__disk_logger = None
        self.__log_handler = None

        #whether or not to accept only connections created on this localhost.
        self.__accept_remote_connections = self._config.get( 'accept_remote_connections' )

        self.__server_host = None
        self.__log_path = ''
        if self._global_config:
            self.__log_path = self._global_config.agent_log_path

            if self._global_config.server_attributes:
                if 'serverHost' in self._global_config.server_attributes:
                    self.__server_host = self._global_config.server_attributes['serverHost']

        self.__log_watcher = None
        self.__module = None

        #configure the logger and path
        message_log = self._config.get( 'message_log' )

        self.log_config = {
            'parser': self._config.get( 'parser' ),
            'path': message_log,
        }

        self.__flush_delay = self._config.get('log_flush_delay')
        try:
            attributes = JsonObject( { "monitor": "agentSyslog" } )
            self.log_config['attributes'] = attributes
        except Exception, e:
            self._logger.error( "Error setting monitor attribute in SyslogMonitor" )

        default_rotation_count, default_max_bytes = self._get_log_rotation_configuration()

        self.__max_log_size = self._config.get( 'max_log_size' )
        if self.__max_log_size is None:
            self.__max_log_size = default_max_bytes

        self.__max_log_rotations = self._config.get( 'max_log_rotations' )
        if self.__max_log_rotations is None:
            self.__max_log_rotations = default_rotation_count


    def __build_server_list( self, protocol_string ):
        """Builds a list containing (protocol, port) tuples, based on a comma separated list
        of protocols and optional ports e.g. protocol[:port], protocol[:port]
        """

        #split out each protocol[:port]
        protocol_list = [p.strip().lower() for p in protocol_string.split(',')]

        if len( protocol_list ) == 0:
            raise Exception('Invalid config state for Syslog Monitor. '
                            'No protocols specified')

        default_ports = { 'tcp': 601,
                          'udp': 514,
                        }

        server_list = []

        #regular expression matching protocol:port
        port_re = re.compile( '^(tcp|udp):(\d+)$' )
        for p in protocol_list:

            #protocol defaults to the full p for when match fails
            protocol = p
            port = 0

            m = port_re.match( p )
            if m:
                protocol = m.group(1)
                port = int( m.group(2) )

            if protocol in default_ports:
                #get the default port for this protocol if none was specified
                if port == 0:
                    port = default_ports[protocol]
            else:
                raise Exception( 'Unknown value \'%s\' specified for SyslogServer \'protocol\'.' % protocol )

            #only allow ports between 1 and 65535
            if port < 1 or port > 65535:
                raise Exception( 'Port values must be in the range 1-65535.  Current value: %d.' % port )

            server_list.append( (protocol, port) )

        #return a list with duplicates removed
        return list( set( server_list ) )


    def open_metric_log( self ):
        """Override open_metric_log to prevent a metric log from being created for the Syslog Monitor
        and instead create our own logger which will log raw messages out to disk.
        """
        name = __name__ + '.syslog'
        self.__disk_logger = logging.getLogger( name )

        #assume successful for when the logger handler has already been created
        success = True

        #only configure once -- assumes all configuration happens on the same thread
        if len( self.__disk_logger.handlers ) == 0:
            #logger handler hasn't been created yet, so assume unsuccssful
            success = False
            try:
                self.__log_handler = AutoFlushingRotatingFileHandler( filename = self.log_config['path'],
                                                                      maxBytes = self.__max_log_size,
                                                                      backupCount = self.__max_log_rotations,
                                                                      flushDelay = self.__flush_delay)

                formatter = logging.Formatter()
                self.__log_handler.setFormatter( formatter )
                self.__disk_logger.addHandler( self.__log_handler )
                self.__disk_logger.setLevel( logging.INFO )
                self.__disk_logger.propagate = False
                success = True
            except Exception, e:
                self._logger.error( "Unable to open SyslogMonitor log file: %s" % str( e ) )

        return success

    def close_metric_log( self ):
        if self.__log_handler:
            self.__disk_logger.removeHandler( self.__log_handler )
            self.__log_handler.close()

    def set_log_watcher( self, log_watcher ):
        self.__log_watcher = log_watcher

    def __get_log_watcher( self ):
        return (self.__log_watcher, self)

    def run( self ):
        def line_reporter(num_lines):
            self.increment_counter(reported_lines=num_lines)

        rotate_options = self._get_log_rotation_configuration()
        try:
            if self.__disk_logger is None:
                raise Exception( "No disk logger available for Syslog Monitor" )

            #create the main server from the first item in the server list
            protocol = self.__server_list[0]
            self.__server = SyslogServer( protocol[0], protocol[1], self.__disk_logger, self._config,
                                          line_reporter, accept_remote=self.__accept_remote_connections,
                                          server_host=self.__server_host, log_path=self.__log_path,
                                          get_log_watcher=self.__get_log_watcher, rotate_options=rotate_options )

            #iterate over the remaining items creating servers for each protocol
            for p in self.__server_list[1:]:
                server = SyslogServer( p[0], p[1], self.__disk_logger, self._config,
                                       line_reporter, accept_remote=self.__accept_remote_connections,
                                       server_host=self.__server_host, log_path=self.__log_path,
                                       get_log_watcher=self.__get_log_watcher, rotate_options=rotate_options )
                self.__extra_servers.append( server )

            #start any extra servers in their own threads
            for server in self.__extra_servers:
                server.start_threaded( self._run_state )

            #start the main server
            self.__server.start( self._run_state )

        except Exception, e:
            self._logger.exception('Monitor died due to exception:', error_code='failedMonitor')
            raise

    def stop(self, wait_on_join=True, join_timeout=5):

        #stop the main server
        ScalyrMonitor.stop( self, wait_on_join=wait_on_join, join_timeout=join_timeout )

        #stop any extra servers
        for server in self.__extra_servers:
            server.stop( wait_on_join, join_timeout )
<|MERGE_RESOLUTION|>--- conflicted
+++ resolved
@@ -581,12 +581,8 @@
             self.__docker_file_template = Template(config.get('docker_logfile_template'))
             self.__docker_log_deleter = LogDeleter( config.get( 'docker_check_for_unused_logs_mins' ),
                                                     config.get( 'docker_delete_unused_logs_hours' ),
-<<<<<<< HEAD
-                                                    rotation_count,
-=======
                                                     config.get( 'docker_check_rotated_timestamps' ),
                                                     config.get( 'max_log_rotations' ),
->>>>>>> a9d8acc2
                                                     log_path,
                                                     self.__docker_file_template )
 
