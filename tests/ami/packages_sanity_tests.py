--- conflicted
+++ resolved
@@ -452,13 +452,9 @@
             ex_security_groups=SECURITY_GROUPS,
             ssh_username=distro_details["ssh_username"],
             ssh_timeout=20,
-<<<<<<< HEAD
-            timeout=260,
             max_tries=4,
             wait_period=15,
-=======
             timeout=280,
->>>>>>> 03cbea09
             deploy=deployment,
             at_exit_func=destroy_node_and_cleanup,
         )
